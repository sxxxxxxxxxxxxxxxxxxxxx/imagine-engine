{
  "name": "imagine-engine",
  "version": "3.0.0-alpha",
  "description": "Imagine Engine - Professional AI Image Creation Platform for Tech Innovators",
  "private": true,
  "author": "Imagine Engine Team",
  "license": "MIT",
  "scripts": {
    "dev": "next dev",
    "build": "next build",
    "start": "next start"
  },
  "dependencies": {
    "@stripe/react-stripe-js": "^5.2.0",
    "@stripe/stripe-js": "^8.1.0",
    "@supabase/auth-helpers-nextjs": "^0.10.0",
    "@supabase/supabase-js": "^2.75.1",
    "@tanstack/react-virtual": "^3.0.0",
    "@types/node": "^20.0.0",
    "@types/react": "^18.0.0",
    "@types/react-dom": "^18.0.0",
    "clsx": "^2.1.1",
    "date-fns": "^4.1.0",
    "dexie": "^3.2.4",
    "framer-motion": "^12.23.24",
<<<<<<< HEAD
=======
    "gsap": "^3.12.5",
>>>>>>> 59633e9d
    "lucide-react": "^0.544.0",
    "modelfusion": "^0.137.0",
    "next": "^14.0.0",
    "react": "^18.0.0",
    "react-dom": "^18.0.0",
    "react-hot-toast": "^2.6.0",
    "react-joyride": "^2.9.3",
    "react-markdown": "^9.0.0",
    "react-syntax-highlighter": "^15.5.0",
    "remark-gfm": "^4.0.0",
    "stripe": "^19.1.0",
    "tailwind-merge": "^3.4.0",
    "typescript": "^5.0.0",
    "zustand": "^4.4.7"
  },
  "devDependencies": {
    "@tailwindcss/forms": "^0.5.7",
    "@types/bcryptjs": "^2.4.6",
    "@types/jsonwebtoken": "^9.0.5",
    "@types/react-syntax-highlighter": "^15.5.0",
    "autoprefixer": "^10.4.16",
    "eslint": "^8.0.0",
    "eslint-config-next": "^14.0.0",
    "postcss": "^8.4.31",
    "tailwindcss": "^3.3.0"
  },
  "engines": {
    "node": ">=18.0.0"
  }
}<|MERGE_RESOLUTION|>--- conflicted
+++ resolved
@@ -23,10 +23,7 @@
     "date-fns": "^4.1.0",
     "dexie": "^3.2.4",
     "framer-motion": "^12.23.24",
-<<<<<<< HEAD
-=======
     "gsap": "^3.12.5",
->>>>>>> 59633e9d
     "lucide-react": "^0.544.0",
     "modelfusion": "^0.137.0",
     "next": "^14.0.0",
